PCL_ADD_TEST(features_ptr test_features_ptr
             FILES test_ptr.cpp
             LINK_WITH pcl_gtest pcl_features)

PCL_ADD_TEST(feature_base test_base_feature
             FILES test_base_feature.cpp
             LINK_WITH pcl_gtest pcl_features pcl_io
             ARGUMENTS "${PCL_SOURCE_DIR}/test/bun0.pcd")
PCL_ADD_TEST(feature_cppf_estimation test_cppf_estimation
             FILES test_cppf_estimation.cpp
             LINK_WITH pcl_gtest pcl_features pcl_io
             ARGUMENTS "${PCL_SOURCE_DIR}/test/colored_cloud.pcd")
PCL_ADD_TEST(feature_normal_estimation test_normal_estimation
             FILES test_normal_estimation.cpp
             LINK_WITH pcl_gtest pcl_features pcl_io
             ARGUMENTS "${PCL_SOURCE_DIR}/test/bun0.pcd")
PCL_ADD_TEST(feature_pfh_estimation test_pfh_estimation
             FILES test_pfh_estimation.cpp
             LINK_WITH pcl_gtest pcl_features pcl_io
             ARGUMENTS "${PCL_SOURCE_DIR}/test/bun0.pcd")

PCL_ADD_TEST(feature_cvfh_estimation test_cvfh_estimation
             FILES test_cvfh_estimation.cpp
             LINK_WITH pcl_gtest pcl_features pcl_io pcl_filters
             ARGUMENTS "${PCL_SOURCE_DIR}/test/bun0.pcd" "${PCL_SOURCE_DIR}/test/milk.pcd")

PCL_ADD_TEST(feature_ppf_estimation test_ppf_estimation
             FILES test_ppf_estimation.cpp
             LINK_WITH pcl_gtest pcl_features pcl_io
             ARGUMENTS "${PCL_SOURCE_DIR}/test/bun0.pcd")
PCL_ADD_TEST(feature_shot_estimation test_shot_estimation
             FILES test_shot_estimation.cpp
             LINK_WITH pcl_gtest pcl_features pcl_io
             ARGUMENTS "${PCL_SOURCE_DIR}/test/bun0.pcd")
PCL_ADD_TEST(feature_boundary_estimation test_boundary_estimation
             FILES test_boundary_estimation.cpp
             LINK_WITH pcl_gtest pcl_features pcl_io
             ARGUMENTS "${PCL_SOURCE_DIR}/test/bun0.pcd")
PCL_ADD_TEST(feature_curvatures_estimation test_curvatures_estimation
             FILES test_curvatures_estimation.cpp
             LINK_WITH pcl_gtest pcl_features pcl_io
             ARGUMENTS "${PCL_SOURCE_DIR}/test/bun0.pcd")
PCL_ADD_TEST(feature_spin_estimation test_spin_estimation
             FILES test_spin_estimation.cpp
             LINK_WITH pcl_gtest pcl_features pcl_io
             ARGUMENTS "${PCL_SOURCE_DIR}/test/bun0.pcd")
PCL_ADD_TEST(feature_rsd_estimation test_rsd_estimation
             FILES test_rsd_estimation.cpp
             LINK_WITH pcl_gtest pcl_features pcl_io pcl_kdtree
             ARGUMENTS "${PCL_SOURCE_DIR}/test/bun0.pcd")
PCL_ADD_TEST(feature_grsd_estimation test_grsd_estimation
             FILES test_grsd_estimation.cpp
             LINK_WITH pcl_gtest pcl_features pcl_io pcl_kdtree
             ARGUMENTS "${PCL_SOURCE_DIR}/test/bun0.pcd")
PCL_ADD_TEST(feature_invariants_estimation test_invariants_estimation
             FILES test_invariants_estimation.cpp
             LINK_WITH pcl_gtest pcl_features pcl_io
             ARGUMENTS "${PCL_SOURCE_DIR}/test/bun0.pcd")
PCL_ADD_TEST(feature_gradient_estimation test_gradient_estimation
             FILES test_gradient_estimation.cpp
             LINK_WITH pcl_gtest pcl_features)
PCL_ADD_TEST(feature_rift_estimation test_rift_estimation
             FILES test_rift_estimation.cpp
             LINK_WITH pcl_gtest pcl_features)
PCL_ADD_TEST(feature_board_estimation test_board_estimation
             FILES test_board_estimation.cpp
             LINK_WITH pcl_gtest pcl_features pcl_io
             ARGUMENTS "${PCL_SOURCE_DIR}/test/bun0.pcd")
PCL_ADD_TEST(feature_shot_lrf_estimation test_shot_lrf_estimation
             FILES test_shot_lrf_estimation.cpp
             LINK_WITH pcl_gtest pcl_features pcl_io
<<<<<<< HEAD
             ARGUMENTS ${PCL_SOURCE_DIR}/test/bun0.pcd)
=======
             ARGUMENTS "${PCL_SOURCE_DIR}/test/bun0.pcd")
PCL_ADD_TEST(feature_brisk test_brisk
             FILES test_brisk.cpp
             LINK_WITH pcl_gtest pcl_io pcl_kdtree pcl_filters pcl_keypoints pcl_common pcl_features pcl_search
             ARGUMENTS "${PCL_SOURCE_DIR}/test/brisk_image_gt.pcd" "${PCL_SOURCE_DIR}/test/brisk_keypoints_gt.pcd" "${PCL_SOURCE_DIR}/test/brisk_descriptors_gt.pcd")
>>>>>>> c2566a59
PCL_ADD_TEST(features_narf test_narf
             FILES test_narf.cpp
             LINK_WITH pcl_gtest pcl_features ${FLANN_LIBRARIES})
PCL_ADD_TEST(a_ii_normals_test test_ii_normals
             FILES test_ii_normals.cpp
             LINK_WITH pcl_gtest pcl_io pcl_features
             ARGUMENTS "${PCL_SOURCE_DIR}/test/table_scene_mug_stereo_textured.pcd")
PCL_ADD_TEST(feature_moment_of_inertia_estimation test_moment_of_inertia_estimation
             FILES test_moment_of_inertia_estimation.cpp
             LINK_WITH pcl_gtest pcl_io pcl_features
             ARGUMENTS "${PCL_SOURCE_DIR}/test/lamppost.pcd")
PCL_ADD_TEST(feature_rops_estimation test_rops_estimation
             FILES test_rops_estimation.cpp
             LINK_WITH pcl_gtest pcl_io pcl_features
             ARGUMENTS "${PCL_SOURCE_DIR}/test/rops_cloud.pcd" "${PCL_SOURCE_DIR}/test/rops_indices.txt" "${PCL_SOURCE_DIR}/test/rops_triangles.txt")<|MERGE_RESOLUTION|>--- conflicted
+++ resolved
@@ -69,15 +69,7 @@
 PCL_ADD_TEST(feature_shot_lrf_estimation test_shot_lrf_estimation
              FILES test_shot_lrf_estimation.cpp
              LINK_WITH pcl_gtest pcl_features pcl_io
-<<<<<<< HEAD
-             ARGUMENTS ${PCL_SOURCE_DIR}/test/bun0.pcd)
-=======
              ARGUMENTS "${PCL_SOURCE_DIR}/test/bun0.pcd")
-PCL_ADD_TEST(feature_brisk test_brisk
-             FILES test_brisk.cpp
-             LINK_WITH pcl_gtest pcl_io pcl_kdtree pcl_filters pcl_keypoints pcl_common pcl_features pcl_search
-             ARGUMENTS "${PCL_SOURCE_DIR}/test/brisk_image_gt.pcd" "${PCL_SOURCE_DIR}/test/brisk_keypoints_gt.pcd" "${PCL_SOURCE_DIR}/test/brisk_descriptors_gt.pcd")
->>>>>>> c2566a59
 PCL_ADD_TEST(features_narf test_narf
              FILES test_narf.cpp
              LINK_WITH pcl_gtest pcl_features ${FLANN_LIBRARIES})
